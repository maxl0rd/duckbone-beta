--- conflicted
+++ resolved
@@ -147,8 +147,8 @@
   Handlebars.registerHelper('form_submit', function(name, text) {
     if (typeof text == 'undefined') text = "Save";
     if (typeof text == 'object') text = "Save";
-    return new Handlebars.SafeString('<button class="form_submit" name="'+Handlebars.Utils.escapeExpression(name)+'">'+Handlebars.Utils.escapeExpression(text)+'</button>');
-<<<<<<< HEAD
+    return new Handlebars.SafeString('<button class="form_submit" name="' +
+      Handlebars.Utils.escapeExpression(name)+'">'+Handlebars.Utils.escapeExpression(text)+'</button>');
   });
 
   // #### helper {{form\_submit\_with\_spinner}}
@@ -163,8 +163,6 @@
     var out = '<button class="form_submit" name="'+name+'">'+text+'</button>';
     out += '<img src="' + path + '" class="ajax_loading '+name+'_loading" style="display: none"/>';
     return new Handlebars.SafeString(out);
-=======
->>>>>>> aa3fab9e
   });
 
   // ### Duckbone.FormFieldBase
